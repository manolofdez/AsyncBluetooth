--- conflicted
+++ resolved
@@ -10,12 +10,8 @@
 }
 
 public enum BluetoothError: Error {
-<<<<<<< HEAD
     case invalidUUID
-    case bluetoothUnavailable
-=======
     case bluetoothUnavailable(BluetoothUnavailableReason)
->>>>>>> 2bb6c48e
     case connectingInProgress
     case disconnectingInProgress
     case cancelledConnectionToPeripheral
